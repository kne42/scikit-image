--- conflicted
+++ resolved
@@ -9,11 +9,7 @@
 *.pyd
 *.bak
 *.c
-<<<<<<< HEAD
 *.cpp
-=======
-skimage/feature/_haar.cpp
->>>>>>> e4f1a94c
 *.new
 *.md5
 *.old
